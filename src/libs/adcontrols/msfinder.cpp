--- conflicted
+++ resolved
@@ -120,18 +120,11 @@
             auto it = std::max_element( intens + range.first, intens + range.second );
 
             return std::distance( intens, it );
-<<<<<<< HEAD
 
         } else if ( findAlgorithm_ == idFindClosest ) {
 
             return finder.closest( mass );
-
-=======
-
-        } else if ( findAlgorithm_ == idFindClosest ) {
-
-            return finder.closest( mass );
->>>>>>> 962dbb8d
+            
         }
 
     }
