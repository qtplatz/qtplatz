--- conflicted
+++ resolved
@@ -483,11 +483,7 @@
             result |= peak_detector( profile.getSegment( fcn ) );
             pkInfo.addSegment( peak_detector.getPeakInfo() );
             peak_detector.getCentroidSpectrum( *centroid );
-<<<<<<< HEAD
             res << std::move( centroid ); 
-=======
-            res << std::move( centroid );
->>>>>>> 2102ee9f
         }
     }
     return result;
