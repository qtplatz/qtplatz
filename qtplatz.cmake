# qtplatz.cmake

list( APPEND CMAKE_MODULE_PATH "${CMAKE_CURRENT_LIST_DIR}/cmake/Modules" )

message( STATUS "### CMAKE_CURRENT_LIST_DIR: " "${CMAKE_CURRENT_LIST_DIR}" )

find_package( arch )

#####################
# boost setup
#
set( Boost_NO_SYSTEM_PATHS ON )
set( Boost_ADDITIONAL_VERSIONS
  "1.63.0" "1.63"
  "1.62.0" "1.62" )

if( WIN32 )

  find_path( _boost NAMES boost HINTS
<<<<<<< HEAD
    "C:/Boost/include/boost-1_67"   # V16 'libs/serialization/src/basic_archive.cpp library_version_type(16)
    #"C:/Boost/include/boost-1_65_1" # V15 'libs/serialization/src/basic_archive.cpp library_version_type(15)
=======
    "C:/Boost/include/boost-1_67"   # V16 'libs/serialization/src/basic_archive.cpp library_version_type(15)
    # "C:/Boost/include/boost-1_65_1" # V15 'libs/serialization/src/basic_archive.cpp library_version_type(15)
>>>>>>> 3f8af0a9
    "C:/Boost/include/boost-1_63"   # V14 
    "C:/Boost/include/boost-1_62"   # V14 
    "C:/Boost/include/boost-1_59"   # V13 
    "C:/Boost/include/boost-1_58"   # V12
    "C:/Boost/include/boost-1_57" )

  set( BOOST_ROOT ${_boost} )
  set( BOOST_INCLUDEDIR ${_boost} )
<<<<<<< HEAD
  set( BOOST_LIBRARYDIR "c:/Boost/lib" )
=======
  set( BOOST_LIBRARYDIR "C:/Boost/lib" )    
>>>>>>> 3f8af0a9

  # On windows, boost::archive templates are not possible to implment across shared object boundary
  set( Boost_USE_STATIC_LIBS ON )

  if ( NOT Boost_USE_STATIC_LIBS )
    add_definitions( -DBOOST_ALL_DYN_LINK )
    add_definitions( -wd4141 ) # dllexport more than once
  endif()

else()

  find_path( _boost NAMES include/boost HINTS
    "/usr/local/boost-1_67"        # V16 'libs/serialization/src/basic_archive.cpp library_version_type(16)
    # "/usr/local/boost-1_65_1"    # V15 <-- don't support
    "/usr/local/boost-1_63"        # V14
    "/usr/local/boost-1_62"        # V14 <-- qtplatz acquisition 3.11.0 choose this (debian9 default)
    "/usr/local/boost-1_59"        # V13
    "/usr/local/boost-1_58"        # V12
    "/usr/local/boost-1_57"
    "/usr/local"
    )

  if ( _boost )
    set( BOOST_ROOT ${_boost} )
  endif()

endif()

#####################
# Qt5 setup
#

if ( WITH_QT5 )
  find_program( QMAKE NAMES qmake HINTS "${QTDIR}/bin" )

  if ( QMAKE ) 
    execute_process( COMMAND ${QMAKE} -query QT_INSTALL_PREFIX OUTPUT_VARIABLE __prefix )
    string( REGEX REPLACE "\n$" "" __prefix ${__prefix} )
    list( APPEND CMAKE_PREFIX_PATH "${__prefix}/lib/cmake" )
    set( QTDIR ${QT_INSTALL_PREFIX} )
  endif()

  find_package( Qt5 OPTIONAL_COMPONENTS Core QUIET )
  find_package( Qt5 CONFIG REQUIRED PrintSupport Svg Core Widgets Gui )
  message( STATUS "### Qt5 = " ${Qt5} )
    
  if ( Qt5_FOUND )
    get_filename_component( QTDIR "${Qt5_DIR}/../../.." ABSOLUTE ) # Qt5_DIR = ${QTDIR}/lib/cmake/Qt5
    find_program( XMLPATTERNS NAMES xmlpatterns HINTS "${QTDIR}/bin" )
    message( STATUS "### XMLPATTERNS: " ${XMLPATTERNS} )
    if ( NOT XMLPATTERNS )
      message( FATAL_ERROR "xmlpatterns command not found" )
    endif()
  else()
    message( STATUS "# Qt5_DIR = ${Qt5_DIR}" )
    message( STATUS "# Disable QT5" )
    set( WITH_QT5 NO )
  endif()

  if ( QMAKE )
    execute_process( COMMAND ${QMAKE} -query QT_INSTALL_PREFIX
      OUTPUT_VARIABLE QTDIR ERROR_VARIABLE qterr OUTPUT_STRIP_TRAILING_WHITESPACE )

    execute_process( COMMAND ${QMAKE} -query QT_INSTALL_PLUGINS
      OUTPUT_VARIABLE QT_INSTALL_PLUGINS ERROR_VARIABLE qterr OUTPUT_STRIP_TRAILING_WHITESPACE )
    execute_process( COMMAND ${QMAKE} -query QT_INSTALL_LIBEXECS
      OUTPUT_VARIABLE QT_INSTALL_LIBEXECS ERROR_VARIABLE qterr OUTPUT_STRIP_TRAILING_WHITESPACE )
  endif()

endif()

#####################
# Compiler setup
#
if (MSVC)

  add_definitions( "-DUNICODE" "-D_UNICODE" "-D_WIN32_WINNT=0x0601" "-D_SCL_SECURE_NO_WARNINGS" )
  message(STATUS "Using ${CMAKE_CXX_COMPILER}. C++11 support is native.")

else()

  include(CheckCXXCompilerFlag)
  CHECK_CXX_COMPILER_FLAG("-std=c++17" COMPILER_SUPPORTS_CXX17)
  CHECK_CXX_COMPILER_FLAG("-std=c++14" COMPILER_SUPPORTS_CXX14)
  CHECK_CXX_COMPILER_FLAG("-std=c++11" COMPILER_SUPPORTS_CXX11)
  CHECK_CXX_COMPILER_FLAG("-std=c++03" COMPILER_SUPPORTS_CXX03)

  if(COMPILER_SUPPORTS_CXX17)
    set(CMAKE_CXX_FLAGS "${CMAKE_CXX_FLAGS} -std=c++17")
  elseif(COMPILER_SUPPORTS_CXX14)
    set(CMAKE_CXX_FLAGS "${CMAKE_CXX_FLAGS} -std=c++14")
  elseif(COMPILER_SUPPORTS_CXX11)
    set(CMAKE_CXX_FLAGS "${CMAKE_CXX_FLAGS} -std=c++11")
  elseif(COMPILER_SUPPORTS_CXX0X)
    set(CMAKE_CXX_FLAGS "${CMAKE_CXX_FLAGS} -std=c++0x")
  else()
    message(STATUS "The compiler ${CMAKE_CXX_COMPILER} has no C++1y support. Please use a different C++ compiler.")
  endif()

  if ( "${CMAKE_CXX_COMPILER_ID}" STREQUAL "GNU" )
    set( CMAKE_CXX_FLAGS "${CMAKE_CXX_FLAGS} -Wl,-z,defs")
  endif()

  if ( ${CMAKE_BUILD_TYPE} MATCHES DEBUG )
    set(CMAKE_CXX_FLAGS "${CMAKE_CXX_FLAGS} -g -O0 -DDEBUG")
    set(CMAKE_C_FLAGS "${CMAKE_C_FLAGS} -g -O0 -DDEBUG")    
  endif()

endif()  

if ( MSVC )
  add_definitions( -wd4251 -wd4244 -wd4005 -wd4275 -wd4267 -wd4996 -wd4348 )
endif()

if ( APPLE )
  add_definitions( "-Wno-unused-local-typedefs" )
  add_definitions( -Wno-deprecated-declarations )
endif()

if ( CMAKE_COMPILER_IS_GNUCC )
  add_definitions( "-Wno-deprecated-declarations" )
endif()

add_library( QTC::Core SHARED IMPORTED )
add_library( QTC::ExtensionSystem SHARED IMPORTED )
add_library( QTC::Utils SHARED IMPORTED )
if (WIN32)
  set_target_properties( QTC::Core PROPERTIES
    IMPORTED_IMPLIB     ${QTPLATZ_ARCHIVE_OUTPUT_DIRECTORY}/Release/Core.lib
    IMPORTED_IMPLIB_DEBUG ${QTPLATZ_ARCHIVE_OUTPUT_DIRECTORY}/Debug/Cored.lib )

  set_target_properties( QTC::ExtensionSystem PROPERTIES
    IMPORTED_IMPLIB     ${QTPLATZ_ARCHIVE_OUTPUT_DIRECTORY}/Release/extensionsystem.lib
    IMPORTED_IMPLIB_DEBUG ${QTPLATZ_ARCHIVE_OUTPUT_DIRECTORY}/Debug/extensionsystemd.lib )

  set_target_properties( QTC::Utils PROPERTIES
    IMPORTED_IMPLIB     ${QTPLATZ_ARCHIVE_OUTPUT_DIRECTORY}/Release/Utils.lib
    IMPORTED_IMPLIB_DEBUG ${QTPLATZ_ARCHIVE_OUTPUT_DIRECTORY}/Debug/Utilsd.lib )
elseif ( APPLE )
  set_target_properties( QTC::Core PROPERTIES
    IMPORTED_LOCATION       ${QTPLATZ_PLUGIN_DIRECTORY}/QtProject/libCore.dylib
    IMPORTED_LOCATION_DEBUG ${QTPLATZ_PLUGIN_DIRECTORY}/QtProject/libCore_debug.dylib )

  set_target_properties( QTC::ExtensionSystem PROPERTIES
    IMPORTED_LOCATION       ${QTPLATZ_LIBRARY_OUTPUT_DIRECTORY}/libextensionsystem.dylib
    IMPORTED_LOCATION_DEBUG ${QTPLATZ_LIBRARY_OUTPUT_DIRECTORY}/libextensionsystem_debug.dylib )

  set_target_properties( QTC::Utils PROPERTIES
    IMPORTED_LOCATION       ${QTPLATZ_LIBRARY_OUTPUT_DIRECTORY}/libUtils.dylib
    IMPORTED_LOCATION_DEBUG ${QTPLATZ_LIBRARY_OUTPUT_DIRECTORY}/libUtils_debug.dylib )
else()  #Linux
  set_target_properties( QTC::Core PROPERTIES
    IMPORTED_LOCATION     ${QTPLATZ_LIBRARY_OUTPUT_DIRECTORY}/plugins/QtProject/libCore.so )

  set_target_properties( QTC::ExtensionSystem PROPERTIES
    IMPORTED_LOCATION     ${QTPLATZ_LIBRARY_OUTPUT_DIRECTORY}/libextensionsystem.so )

  set_target_properties( QTC::Utils PROPERTIES
    IMPORTED_LOCATION     ${QTPLATZ_LIBRARY_OUTPUT_DIRECTORY}/libutils.so )
endif()<|MERGE_RESOLUTION|>--- conflicted
+++ resolved
@@ -17,13 +17,8 @@
 if( WIN32 )
 
   find_path( _boost NAMES boost HINTS
-<<<<<<< HEAD
     "C:/Boost/include/boost-1_67"   # V16 'libs/serialization/src/basic_archive.cpp library_version_type(16)
     #"C:/Boost/include/boost-1_65_1" # V15 'libs/serialization/src/basic_archive.cpp library_version_type(15)
-=======
-    "C:/Boost/include/boost-1_67"   # V16 'libs/serialization/src/basic_archive.cpp library_version_type(15)
-    # "C:/Boost/include/boost-1_65_1" # V15 'libs/serialization/src/basic_archive.cpp library_version_type(15)
->>>>>>> 3f8af0a9
     "C:/Boost/include/boost-1_63"   # V14 
     "C:/Boost/include/boost-1_62"   # V14 
     "C:/Boost/include/boost-1_59"   # V13 
@@ -32,11 +27,7 @@
 
   set( BOOST_ROOT ${_boost} )
   set( BOOST_INCLUDEDIR ${_boost} )
-<<<<<<< HEAD
-  set( BOOST_LIBRARYDIR "c:/Boost/lib" )
-=======
   set( BOOST_LIBRARYDIR "C:/Boost/lib" )    
->>>>>>> 3f8af0a9
 
   # On windows, boost::archive templates are not possible to implment across shared object boundary
   set( Boost_USE_STATIC_LIBS ON )
