--- conflicted
+++ resolved
@@ -11,14 +11,8 @@
 			;;
 		*)
 			local hints=( "/Qt/6.4.2/macos" \
-<<<<<<< HEAD
 							  "/Qt6/6.4.2/macos" \
 							  "/Qt/6.4.0/macos" "/Qt6/6.4.0/macos" )
-=======
-							  "/Qt/6.4.0/macos" "/Qt6/6.4.0/macos" \
-							  "/Qt/5.15.2" "/Qt/5.15.1" "/Qt/5.15.0" \
-							  "/Qt/5.14.2" "/Qt/5.14.1" )
->>>>>>> eef6c170
 			;;
 	esac
 
